import React, { useState } from 'react';
import { Popover } from 'react-tiny-popover';
import { FaTrash, FaEdit, FaFileAudio, FaProjectDiagram, FaEllipsisV, FaCommentDots } from 'react-icons/fa';
import './index.css';
import PPTGenerator from '../PPTGenerator';

function FileManagerWidget({
    files,
    isLoading,
    error,
    onDeleteFile,
    onRenameFile,
    onGeneratePodcast,
    onGenerateMindMap,
    onChatWithFile,
    isProcessing,
    onActionTaken // New prop to notify parent of an action
}) {
    const [openMenuId, setOpenMenuId] = useState(null);

    // This function now wraps all actions to ensure the sidebar can be closed
    const handleActionClick = (action, fileId, fileName) => {
        setOpenMenuId(null);
        action(fileId, fileName);
        if (onActionTaken) {
            onActionTaken();
        }
    };

    // Added missing handleRename function
    const handleRename = (fileId, fileName) => {
        setOpenMenuId(null);
        if (onRenameFile) {
            onRenameFile(fileId, fileName);
        }
        if (onActionTaken) {
            onActionTaken();
        }
    };

    return (
        <div className="file-manager-widget">
            <h3>My Files</h3>
            {isLoading ? (
                <div className="file-manager-loading">Loading...</div>
            ) : error ? (
                <div className="file-manager-error">{error}</div>
            ) : (
<<<<<<< HEAD

                <>
                    <ul className="file-list">
                        {files.map(file => (
                            <li key={file._id} className="file-item">
                                <span className="file-name" title={file.originalname}>
                                    {file.originalname}
                                </span>
                                
                                <Popover
                                    isOpen={openMenuId === file._id}
                                    positions={['right', 'left', 'bottom', 'top']} 
                                    align="center"
                                    padding={10}
                                    onClickOutside={() => setOpenMenuId(null)}
                                    content={
                                        <div className="popover-menu">
                                            <button onClick={() => handleActionClick(onGeneratePodcast, file._id, file.originalname)} disabled={isProcessing} className="popover-menu-item">
                                                <FaFileAudio /> Generate Podcast
                                            </button>
                                            <button onClick={() => handleActionClick(onGenerateMindMap, file._id, file.originalname)} disabled={isProcessing} className="popover-menu-item">
                                                <FaProjectDiagram /> Generate Mind Map
                                            </button>
                                            <button onClick={() => handleRename(file._id, file.originalname)} disabled={isProcessing} className="popover-menu-item">
                                                <FaEdit /> Rename
                                            </button>
                                            <div className="popover-divider" />
                                            <button onClick={() => handleActionClick(onDeleteFile, file._id, file.originalname)} disabled={isProcessing} className="popover-menu-item danger">
                                                <FaTrash /> Delete
                                            </button>
                                        </div>
                                    }

=======
                <ul className="file-list">
                    {files.map(file => (
                        <li key={file._id} className="file-item">
                            <span className="file-name" title={file.originalname}>
                                {file.originalname}
                            </span>
                            
                            <Popover
                                isOpen={openMenuId === file._id}
                                positions={['right', 'left', 'bottom', 'top']} 
                                align="center"
                                padding={10}
                                onClickOutside={() => setOpenMenuId(null)}
                                containerStyle={{ zIndex: 1100 }}
                                content={
                                    <div className="popover-menu">
                                        {/* This button will now enable general RAG mode */}
                                        <button onClick={() => handleActionClick(onChatWithFile, file._id, file.originalname)} disabled={isProcessing} className="popover-menu-item">
                                            <FaCommentDots /> Chat with your Files
                                        </button>
                                        <div className="popover-divider" />
                                        <button onClick={() => handleActionClick(onGeneratePodcast, file._id, file.originalname)} disabled={isProcessing} className="popover-menu-item">
                                            <FaFileAudio /> Generate Podcast
                                        </button>
                                        <button onClick={() => handleActionClick(onGenerateMindMap, file._id, file.originalname)} disabled={isProcessing} className="popover-menu-item">
                                            <FaProjectDiagram /> Generate Mind Map
                                        </button>
                                        <button onClick={() => handleActionClick(onRenameFile, file._id, file.originalname)} disabled={isProcessing} className="popover-menu-item">
                                            <FaEdit /> Rename
                                        </button>
                                        <div className="popover-divider" />
                                        <button onClick={() => handleActionClick(onDeleteFile, file._id, file.originalname)} disabled={isProcessing} className="popover-menu-item danger">
                                            <FaTrash /> Delete
                                        </button>
                                    </div>
                                }
                            >
                                <button 
                                    onClick={() => setOpenMenuId(openMenuId === file._id ? null : file._id)} 
                                    className="icon-button menu-button"
                                    title="More options"
>>>>>>> b41c6007
                                >
                                    <button 
                                        onClick={() => setOpenMenuId(openMenuId === file._id ? null : file._id)} 
                                        className="icon-button menu-button"
                                        title="More options"
                                    >
                                        <FaEllipsisV />
                                    </button>
                                </Popover>
                            </li>
                        ))}
                    </ul>
                    <div style={{ marginTop: 20 }}>
                        <PPTGenerator />
                    </div>
                </>
            )}
        </div>
    );
};

export default FileManagerWidget;<|MERGE_RESOLUTION|>--- conflicted
+++ resolved
@@ -46,8 +46,6 @@
             ) : error ? (
                 <div className="file-manager-error">{error}</div>
             ) : (
-<<<<<<< HEAD
-
                 <>
                     <ul className="file-list">
                         {files.map(file => (
@@ -79,50 +77,6 @@
                                             </button>
                                         </div>
                                     }
-
-=======
-                <ul className="file-list">
-                    {files.map(file => (
-                        <li key={file._id} className="file-item">
-                            <span className="file-name" title={file.originalname}>
-                                {file.originalname}
-                            </span>
-                            
-                            <Popover
-                                isOpen={openMenuId === file._id}
-                                positions={['right', 'left', 'bottom', 'top']} 
-                                align="center"
-                                padding={10}
-                                onClickOutside={() => setOpenMenuId(null)}
-                                containerStyle={{ zIndex: 1100 }}
-                                content={
-                                    <div className="popover-menu">
-                                        {/* This button will now enable general RAG mode */}
-                                        <button onClick={() => handleActionClick(onChatWithFile, file._id, file.originalname)} disabled={isProcessing} className="popover-menu-item">
-                                            <FaCommentDots /> Chat with your Files
-                                        </button>
-                                        <div className="popover-divider" />
-                                        <button onClick={() => handleActionClick(onGeneratePodcast, file._id, file.originalname)} disabled={isProcessing} className="popover-menu-item">
-                                            <FaFileAudio /> Generate Podcast
-                                        </button>
-                                        <button onClick={() => handleActionClick(onGenerateMindMap, file._id, file.originalname)} disabled={isProcessing} className="popover-menu-item">
-                                            <FaProjectDiagram /> Generate Mind Map
-                                        </button>
-                                        <button onClick={() => handleActionClick(onRenameFile, file._id, file.originalname)} disabled={isProcessing} className="popover-menu-item">
-                                            <FaEdit /> Rename
-                                        </button>
-                                        <div className="popover-divider" />
-                                        <button onClick={() => handleActionClick(onDeleteFile, file._id, file.originalname)} disabled={isProcessing} className="popover-menu-item danger">
-                                            <FaTrash /> Delete
-                                        </button>
-                                    </div>
-                                }
-                            >
-                                <button 
-                                    onClick={() => setOpenMenuId(openMenuId === file._id ? null : file._id)} 
-                                    className="icon-button menu-button"
-                                    title="More options"
->>>>>>> b41c6007
                                 >
                                     <button 
                                         onClick={() => setOpenMenuId(openMenuId === file._id ? null : file._id)} 
