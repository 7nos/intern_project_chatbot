<<<<<<< HEAD
// --- MODIFIED: Import the correct vector store ---
=======
// server/services/serviceManager.js

>>>>>>> 743f75e4
const langchainVectorStore = require('./LangchainVectorStore');
const DocumentProcessor = require('./documentProcessor');
const GeminiAI = require('./geminiAI'); // <-- Use the consolidated service
const DeepSearchService = require('../deep_search/services/deepSearchService');
const DuckDuckGoService = require('../utils/duckduckgo');
const personalizationService = require('./personalizationService');

class ServiceManager {
  constructor() {
    this.vectorStore = null;
    this.documentProcessor = null;
    this.geminiAI = null; // <-- Simplified
    this.deepSearchServices = new Map();
    this.duckDuckGo = null;
    this.personalizationService = null;
  }

  async initialize() {
    this.vectorStore = langchainVectorStore; 
    await this.vectorStore.initialize();

    this.documentProcessor = new DocumentProcessor(this.vectorStore);
    
    // --- MODIFICATION: Initialize the single GeminiAI service ---
    this.geminiAI = GeminiAI; // It initializes itself in its constructor
    
    this.duckDuckGo = new DuckDuckGoService();
    this.personalizationService = personalizationService;

    console.log('✅ All services initialized successfully.');
  }

  getDeepSearchService(userId) {
    if (!userId) {
      throw new Error('userId is required for DeepSearchService');
    }
    
    if (!this.deepSearchServices.has(userId)) {
      const deepSearchService = new DeepSearchService(userId, this.geminiAI, this.duckDuckGo);
      this.deepSearchServices.set(userId, deepSearchService);
      console.log(`Created DeepSearchService for user: ${userId}`);
    }
    
    return this.deepSearchServices.get(userId);
  }

  getServices() {
    return {
      vectorStore: this.vectorStore,
      documentProcessor: this.documentProcessor,
      geminiAI: this.geminiAI, // <-- Simplified
      duckDuckGo: this.duckDuckGo,
      personalizationService: this.personalizationService,
    };
  }
}

const serviceManager = new ServiceManager();
module.exports = serviceManager;<|MERGE_RESOLUTION|>--- conflicted
+++ resolved
@@ -1,12 +1,6 @@
-<<<<<<< HEAD
-// --- MODIFIED: Import the correct vector store ---
-=======
-// server/services/serviceManager.js
-
->>>>>>> 743f75e4
 const langchainVectorStore = require('./LangchainVectorStore');
 const DocumentProcessor = require('./documentProcessor');
-const GeminiAI = require('./geminiAI'); // <-- Use the consolidated service
+const GeminiAI = require('./geminiAI'); // Corrected import to use the consolidated service
 const DeepSearchService = require('../deep_search/services/deepSearchService');
 const DuckDuckGoService = require('../utils/duckduckgo');
 const personalizationService = require('./personalizationService');
@@ -15,21 +9,31 @@
   constructor() {
     this.vectorStore = null;
     this.documentProcessor = null;
-    this.geminiAI = null; // <-- Simplified
+    this.geminiAI = null; // Simplified, now directly references the initialized GeminiAI instance
     this.deepSearchServices = new Map();
     this.duckDuckGo = null;
     this.personalizationService = null;
   }
 
   async initialize() {
-    this.vectorStore = langchainVectorStore; 
+    this.vectorStore = langchainVectorStore;
     await this.vectorStore.initialize();
 
     this.documentProcessor = new DocumentProcessor(this.vectorStore);
     
-    // --- MODIFICATION: Initialize the single GeminiAI service ---
-    this.geminiAI = GeminiAI; // It initializes itself in its constructor
-    
+    // MODIFICATION: Initialize the single GeminiAI service
+    // GeminiAI service is designed to be a singleton or handle its own initialization.
+    // It's likely `new GeminiAI()` should be called if it's a class, or it's directly exported as an instance.
+    // Assuming GeminiAI is a class that needs to be instantiated, then it initializes itself.
+    // If GeminiAI is directly an object (singleton), then just assign it.
+    // Based on `geminiAI.generateText(prompt)` call in HybridRagService, it suggests `geminiAI` is an instantiated object.
+    // If `GeminiAI` itself is a class that needs `initialize()` called, ensure that.
+    // For simplicity and assuming GeminiAI's constructor handles its own API key setup:
+    this.geminiAI = GeminiAI; // This implies GeminiAI is already an instance or a class with static methods
+    // If GeminiAI is a class that needs instantiation and initialization:
+    // this.geminiAI = new GeminiAI();
+    // await this.geminiAI.initialize(); // Assuming it has an initialize method
+
     this.duckDuckGo = new DuckDuckGoService();
     this.personalizationService = personalizationService;
 
@@ -54,7 +58,7 @@
     return {
       vectorStore: this.vectorStore,
       documentProcessor: this.documentProcessor,
-      geminiAI: this.geminiAI, // <-- Simplified
+      geminiAI: this.geminiAI, // Simplified
       duckDuckGo: this.duckDuckGo,
       personalizationService: this.personalizationService,
     };
