--- conflicted
+++ resolved
@@ -1,8 +1,3 @@
-<<<<<<< HEAD
-// const geminiService = require('./geminiService');
-const { SUMMARIZATION_TYPES, SUMMARIZATION_STYLES } = require('../utils/constants');
-const quotaMonitor = require('../utils/quotaMonitor');
-=======
 // server/services/geminiAI.js
 
 const { GoogleGenerativeAI, HarmCategory, HarmBlockThreshold } = require('@google/generative-ai');
@@ -23,7 +18,6 @@
     { category: HarmCategory.HARM_CATEGORY_DANGEROUS_CONTENT, threshold: HarmBlockThreshold.BLOCK_ONLY_HIGH },
 ];
 
->>>>>>> 39dd1e68
 
 class GeminiAI {
     // ... (constructor, initialize, isEnabled, _configureModel, _processApiResponse remain the same) ...
@@ -163,182 +157,8 @@
             console.error('Gemini text generation error:', error.message);
             throw new Error('Failed to generate text response');
         }
-<<<<<<< HEAD
-    } catch (error) {
-        console.error('Error generating mind map with Gemini:', error);
-        throw new Error('Failed to generate mind map data due to an AI service error.');
-    }
-  }
-
-  /**
-   * Check Gemini API quota status
-   * @returns {Promise<Object>} Quota information
-   */
-  async checkQuota() {
-    try {
-      // Since Gemini doesn't provide a direct quota check API,
-      // we'll make a minimal test request to check if we can generate content
-      const testPrompt = "Hello";
-      const result = await this.geminiService.model.generateContent(testPrompt);
-      const response = result.response;
-      
-      // If we get here, the API is working
-      return {
-        remaining: 100, // Assume we have remaining quota
-        limit: 200, // Gemini 2.0 Flash limit
-        status: 'available'
-      };
-    } catch (error) {
-      // Check if it's a quota error
-      if (error.message && (
-        error.message.includes('quota') ||
-        error.message.includes('429') ||
-        error.message.includes('Too Many Requests') ||
-        error.message.includes('exceeded')
-      )) {
-        return {
-          remaining: 0,
-          limit: 200,
-          status: 'quota_exceeded'
-        };
-      }
-      
-      // Other errors
-      throw error;
-    }
-  }
-
-  /**
-   * Generate simple text response using Gemini
-   * @param {string} prompt - The prompt to send to Gemini
-   * @returns {Promise<string>} Generated text response
-   */
-  async generateText(prompt) {
-    // Check quota before making request
-    if (!quotaMonitor.canMakeRequest()) {
-      const stats = quotaMonitor.getUsageStats();
-      console.warn(`🚫 Quota exceeded: ${stats.requests}/${stats.limit} requests used today`);
-      return this.generateFallbackResponse(prompt);
     }
 
-    try {
-      // Record the request attempt
-      quotaMonitor.recordRequest();
-
-      const result = await this.geminiService.model.generateContent(prompt);
-      const response = result.response;
-
-      // Check for quota warning
-      const warning = quotaMonitor.getQuotaWarning();
-      if (warning) {
-        console.log(warning);
-      }
-
-      return response.text().trim();
-    } catch (error) {
-      console.error('Gemini text generation error:', error.message);
-
-      // Check if it's a quota limit error
-      if (error.message.includes('429') || error.message.includes('quota') || error.message.includes('Too Many Requests')) {
-        console.warn('🚫 Gemini API quota exceeded, providing fallback response');
-        return this.generateFallbackResponse(prompt);
-      }
-
-      throw new Error('Failed to generate text response');
-=======
->>>>>>> 39dd1e68
-    }
-
-<<<<<<< HEAD
-  /**
-   * Generate a fallback response when API quota is exceeded
-   * @param {string} prompt - The original prompt
-   * @returns {string} Fallback response
-   */
-  generateFallbackResponse(prompt) {
-    // Extract query from prompt if possible
-    const queryMatch = prompt.match(/query[:\s]+"([^"]+)"/i) || prompt.match(/question[:\s]+"([^"]+)"/i);
-    const query = queryMatch ? queryMatch[1] : 'your question';
-
-    return `I apologize, but I'm currently experiencing high demand and have reached my daily API limit.
-
-However, I can still help you with "${query}". Here are some suggestions:
-
-1. **Try a web search**: Search for "${query}" on Google, Bing, or DuckDuckGo for the most current information.
-
-2. **Check reliable sources**: For factual information, consider:
-   - Wikipedia for general knowledge
-   - Official websites and documentation
-   - Academic sources and research papers
-   - Government and institutional websites
-
-3. **Ask again later**: My API quota resets daily, so you can try asking the same question tomorrow.
-
-4. **Refine your question**: If you have a more specific aspect of "${query}" you'd like to know about, that might help when the service is available again.
-
-I apologize for the inconvenience and appreciate your understanding!`;
-  }
-
-  /**
-   * Build context from document chunks
-   * @param {Array} documentChunks - Array of document chunks
-   * @returns {string} Formatted context string
-   */
-  buildContext(documentChunks) {
-    // Defensive: ensure documentChunks is an array
-    if (!Array.isArray(documentChunks)) {
-      documentChunks = [];
-    }
-    if (!documentChunks || documentChunks.length === 0) {
-      return 'No relevant document context available.';
-    }
-    return documentChunks
-      .map(chunk => `Document: ${chunk.metadata?.source || 'Unknown'}\n${chunk.content}`)
-      .join('\n\n');
-  }
-
-  /**
-   * Build system prompt with context and chat history
-   * @param {string} systemPrompt - Base system prompt
-   * @param {string} context - Document context
-   * @param {Array} chatHistory - Array of { role: string, content: string }
-   * @returns {string} Complete system prompt
-   */
-  buildSystemPrompt(systemPrompt, context, chatHistory) {
-    const basePrompt = systemPrompt || 'You are a helpful AI assistant providing accurate and concise answers.';
-    const contextSection = context ? `\n\nRelevant Context:\n${context}` : '';
-    const historySection = chatHistory && chatHistory.length > 0
-      ? `\n\nConversation History:\n${chatHistory.map(msg => `${msg.role}: ${msg.content}`).join('\n')}`
-      : '';
-    return `${basePrompt}${contextSection}${historySection}`;
-  }
-
-  async synthesizeResults(results, query, decomposition) {
-    if (!this.geminiService || !this.geminiService.model) {
-        return {
-            summary: `I'm sorry, but the AI service is unavailable. I found ${results.length} results for your query: "${query}".`,
-            sources: results.map(r => r.metadata?.source || r.source || 'Unknown'),
-            aiGenerated: false,
-            fallback: true
-        };
-    }
-    try {
-        const context = results.map(result => `Source: ${result.metadata.source}\nSnippet: ${result.metadata.snippet}`).join('\n\n');
-        const prompt = `Based on the following search results, provide a concise answer to the query: "${query}". Do NOT include any "Limitations" section or discuss limitations of the information.\n\nContext:\n${context}`;
-        
-        const result = await this.geminiService.model.generateContent(prompt);
-        const text = this.geminiService._processApiResponse(result.response);
-
-        return {
-            summary: text,
-            sources: results.map(r => r.metadata?.source || r.source),
-            aiGenerated: true,
-            decomposition: decomposition || []
-        };
-    } catch (error) {
-        console.error('Error in synthesizeResults:', error);
-        throw new Error(`Failed to synthesize results for query: "${query}"`);
-=======
     buildContext(documentChunks) {
         if (!Array.isArray(documentChunks) || documentChunks.length === 0) {
             return 'No relevant document context available.';
@@ -346,7 +166,6 @@
         return documentChunks
             .map(chunk => `Document: ${chunk.metadata?.source || 'Unknown'}\n${chunk.content}`)
             .join('\n\n');
->>>>>>> 39dd1e68
     }
 }
 
